<Project Sdk="Microsoft.NET.Sdk">

  <PropertyGroup>
    <TargetFramework>netstandard2.0</TargetFramework>
    <Authors>Kibnet</Authors>
    <RepositoryUrl>https://github.com/Kibnet/WritableJsonConfiguration</RepositoryUrl>
    <PackageProjectUrl>https://github.com/Kibnet/WritableJsonConfiguration</PackageProjectUrl>
    <PackageVersion>3.1.5</PackageVersion>
    <Description>Source of configurations in JSON format with the ability to edit values directly from the running application. Based on Microsoft.Extensions.Configuration.</Description>
    <PackageIcon>JSON_logo.png</PackageIcon>
  </PropertyGroup>

  <ItemGroup>
    <PackageReference Include="Microsoft.CSharp" Version="4.7.0" />
<<<<<<< HEAD
    <PackageReference Include="Microsoft.Extensions.Configuration.Binder" Version="3.1.8" />
    <PackageReference Include="Microsoft.Extensions.Configuration.Json" Version="3.1.6" />
=======
    <PackageReference Include="Microsoft.Extensions.Configuration.Binder" Version="3.1.6" />
    <PackageReference Include="Microsoft.Extensions.Configuration.Json" Version="3.1.8" />
>>>>>>> 404d9f51
    <PackageReference Include="Newtonsoft.Json" Version="12.0.3" />
  </ItemGroup>

  <ItemGroup>
    <None Include="..\..\resources\JSON_logo.png">
      <Pack>True</Pack>
      <PackagePath></PackagePath>
    </None>
  </ItemGroup>

</Project><|MERGE_RESOLUTION|>--- conflicted
+++ resolved
@@ -5,20 +5,15 @@
     <Authors>Kibnet</Authors>
     <RepositoryUrl>https://github.com/Kibnet/WritableJsonConfiguration</RepositoryUrl>
     <PackageProjectUrl>https://github.com/Kibnet/WritableJsonConfiguration</PackageProjectUrl>
-    <PackageVersion>3.1.5</PackageVersion>
+    <PackageVersion>3.1.8</PackageVersion>
     <Description>Source of configurations in JSON format with the ability to edit values directly from the running application. Based on Microsoft.Extensions.Configuration.</Description>
     <PackageIcon>JSON_logo.png</PackageIcon>
   </PropertyGroup>
 
   <ItemGroup>
     <PackageReference Include="Microsoft.CSharp" Version="4.7.0" />
-<<<<<<< HEAD
     <PackageReference Include="Microsoft.Extensions.Configuration.Binder" Version="3.1.8" />
-    <PackageReference Include="Microsoft.Extensions.Configuration.Json" Version="3.1.6" />
-=======
-    <PackageReference Include="Microsoft.Extensions.Configuration.Binder" Version="3.1.6" />
     <PackageReference Include="Microsoft.Extensions.Configuration.Json" Version="3.1.8" />
->>>>>>> 404d9f51
     <PackageReference Include="Newtonsoft.Json" Version="12.0.3" />
   </ItemGroup>
 
